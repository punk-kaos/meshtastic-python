--- conflicted
+++ resolved
@@ -228,13 +228,8 @@
             print(f"Adding '{val}' to the ignore_incoming list")
             config_type.message_type.ignore_incoming.extend([val])
 
-<<<<<<< HEAD
-    prefix = f"{name[0]}." if config_type.message_type is not None else ""
+    prefix = f"{".".join(name[0:-1])}." if config_type.message_type is not None else ""
     if mt_config.camel_case:
-=======
-    prefix = f"{".".join(name[0:-1])}." if config_type.message_type is not None else ""
-    if Globals.getInstance().get_camel_case():
->>>>>>> d8107122
         print(f"Set {prefix}{camel_name} to {valStr}")
     else:
         print(f"Set {prefix}{snake_name} to {valStr}")
