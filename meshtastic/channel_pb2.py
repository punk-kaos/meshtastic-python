# -*- coding: utf-8 -*-
# Generated by the protocol buffer compiler.  DO NOT EDIT!
# source: channel.proto
"""Generated protocol buffer code."""
from google.protobuf import descriptor as _descriptor
from google.protobuf import descriptor_pool as _descriptor_pool
from google.protobuf import message as _message
from google.protobuf import reflection as _reflection
from google.protobuf import symbol_database as _symbol_database
# @@protoc_insertion_point(imports)

_sym_db = _symbol_database.Default()




<<<<<<< HEAD
DESCRIPTOR = _descriptor.FileDescriptor(
  name='channel.proto',
  package='',
  syntax='proto3',
  serialized_options=b'\n\023com.geeksville.meshB\rChannelProtosH\003Z!github.com/meshtastic/gomeshproto',
  serialized_pb=b'\n\rchannel.proto\"\x7f\n\x0f\x43hannelSettings\x12\x13\n\x0b\x63hannel_num\x18\t \x01(\r\x12\x0b\n\x03psk\x18\x04 \x01(\x0c\x12\x0c\n\x04name\x18\x05 \x01(\t\x12\n\n\x02id\x18\n \x01(\x07\x12\x16\n\x0euplink_enabled\x18\x10 \x01(\x08\x12\x18\n\x10\x64ownlink_enabled\x18\x11 \x01(\x08\"\x8b\x01\n\x07\x43hannel\x12\r\n\x05index\x18\x01 \x01(\x05\x12\"\n\x08settings\x18\x02 \x01(\x0b\x32\x10.ChannelSettings\x12\x1b\n\x04role\x18\x03 \x01(\x0e\x32\r.Channel.Role\"0\n\x04Role\x12\x0c\n\x08\x44ISABLED\x10\x00\x12\x0b\n\x07PRIMARY\x10\x01\x12\r\n\tSECONDARY\x10\x02\x42I\n\x13\x63om.geeksville.meshB\rChannelProtosH\x03Z!github.com/meshtastic/gomeshprotob\x06proto3'
)



_CHANNEL_ROLE = _descriptor.EnumDescriptor(
  name='Role',
  full_name='Channel.Role',
  filename=None,
  file=DESCRIPTOR,
  values=[
    _descriptor.EnumValueDescriptor(
      name='DISABLED', index=0, number=0,
      serialized_options=None,
      type=None),
    _descriptor.EnumValueDescriptor(
      name='PRIMARY', index=1, number=1,
      serialized_options=None,
      type=None),
    _descriptor.EnumValueDescriptor(
      name='SECONDARY', index=2, number=2,
      serialized_options=None,
      type=None),
  ],
  containing_type=None,
  serialized_options=None,
  serialized_start=238,
  serialized_end=286,
)
_sym_db.RegisterEnumDescriptor(_CHANNEL_ROLE)


_CHANNELSETTINGS = _descriptor.Descriptor(
  name='ChannelSettings',
  full_name='ChannelSettings',
  filename=None,
  file=DESCRIPTOR,
  containing_type=None,
  fields=[
    _descriptor.FieldDescriptor(
      name='channel_num', full_name='ChannelSettings.channel_num', index=0,
      number=9, type=13, cpp_type=3, label=1,
      has_default_value=False, default_value=0,
      message_type=None, enum_type=None, containing_type=None,
      is_extension=False, extension_scope=None,
      serialized_options=None, file=DESCRIPTOR),
    _descriptor.FieldDescriptor(
      name='psk', full_name='ChannelSettings.psk', index=1,
      number=4, type=12, cpp_type=9, label=1,
      has_default_value=False, default_value=b"",
      message_type=None, enum_type=None, containing_type=None,
      is_extension=False, extension_scope=None,
      serialized_options=None, file=DESCRIPTOR),
    _descriptor.FieldDescriptor(
      name='name', full_name='ChannelSettings.name', index=2,
      number=5, type=9, cpp_type=9, label=1,
      has_default_value=False, default_value=b"".decode('utf-8'),
      message_type=None, enum_type=None, containing_type=None,
      is_extension=False, extension_scope=None,
      serialized_options=None, file=DESCRIPTOR),
    _descriptor.FieldDescriptor(
      name='id', full_name='ChannelSettings.id', index=3,
      number=10, type=7, cpp_type=3, label=1,
      has_default_value=False, default_value=0,
      message_type=None, enum_type=None, containing_type=None,
      is_extension=False, extension_scope=None,
      serialized_options=None, file=DESCRIPTOR),
    _descriptor.FieldDescriptor(
      name='uplink_enabled', full_name='ChannelSettings.uplink_enabled', index=4,
      number=16, type=8, cpp_type=7, label=1,
      has_default_value=False, default_value=False,
      message_type=None, enum_type=None, containing_type=None,
      is_extension=False, extension_scope=None,
      serialized_options=None, file=DESCRIPTOR),
    _descriptor.FieldDescriptor(
      name='downlink_enabled', full_name='ChannelSettings.downlink_enabled', index=5,
      number=17, type=8, cpp_type=7, label=1,
      has_default_value=False, default_value=False,
      message_type=None, enum_type=None, containing_type=None,
      is_extension=False, extension_scope=None,
      serialized_options=None, file=DESCRIPTOR),
  ],
  extensions=[
  ],
  nested_types=[],
  enum_types=[
  ],
  serialized_options=None,
  is_extendable=False,
  syntax='proto3',
  extension_ranges=[],
  oneofs=[
  ],
  serialized_start=17,
  serialized_end=144,
)


_CHANNEL = _descriptor.Descriptor(
  name='Channel',
  full_name='Channel',
  filename=None,
  file=DESCRIPTOR,
  containing_type=None,
  fields=[
    _descriptor.FieldDescriptor(
      name='index', full_name='Channel.index', index=0,
      number=1, type=5, cpp_type=1, label=1,
      has_default_value=False, default_value=0,
      message_type=None, enum_type=None, containing_type=None,
      is_extension=False, extension_scope=None,
      serialized_options=None, file=DESCRIPTOR),
    _descriptor.FieldDescriptor(
      name='settings', full_name='Channel.settings', index=1,
      number=2, type=11, cpp_type=10, label=1,
      has_default_value=False, default_value=None,
      message_type=None, enum_type=None, containing_type=None,
      is_extension=False, extension_scope=None,
      serialized_options=None, file=DESCRIPTOR),
    _descriptor.FieldDescriptor(
      name='role', full_name='Channel.role', index=2,
      number=3, type=14, cpp_type=8, label=1,
      has_default_value=False, default_value=0,
      message_type=None, enum_type=None, containing_type=None,
      is_extension=False, extension_scope=None,
      serialized_options=None, file=DESCRIPTOR),
  ],
  extensions=[
  ],
  nested_types=[],
  enum_types=[
    _CHANNEL_ROLE,
  ],
  serialized_options=None,
  is_extendable=False,
  syntax='proto3',
  extension_ranges=[],
  oneofs=[
  ],
  serialized_start=147,
  serialized_end=286,
)

_CHANNEL.fields_by_name['settings'].message_type = _CHANNELSETTINGS
_CHANNEL.fields_by_name['role'].enum_type = _CHANNEL_ROLE
_CHANNEL_ROLE.containing_type = _CHANNEL
DESCRIPTOR.message_types_by_name['ChannelSettings'] = _CHANNELSETTINGS
DESCRIPTOR.message_types_by_name['Channel'] = _CHANNEL
_sym_db.RegisterFileDescriptor(DESCRIPTOR)
=======
DESCRIPTOR = _descriptor_pool.Default().AddSerializedFile(b'\n\rchannel.proto\"\x7f\n\x0f\x43hannelSettings\x12\x13\n\x0b\x63hannel_num\x18\t \x01(\r\x12\x0b\n\x03psk\x18\x04 \x01(\x0c\x12\x0c\n\x04name\x18\x05 \x01(\t\x12\n\n\x02id\x18\n \x01(\x07\x12\x16\n\x0euplink_enabled\x18\x10 \x01(\x08\x12\x18\n\x10\x64ownlink_enabled\x18\x11 \x01(\x08\"\x8b\x01\n\x07\x43hannel\x12\r\n\x05index\x18\x01 \x01(\x05\x12\"\n\x08settings\x18\x02 \x01(\x0b\x32\x10.ChannelSettings\x12\x1b\n\x04role\x18\x03 \x01(\x0e\x32\r.Channel.Role\"0\n\x04Role\x12\x0c\n\x08\x44ISABLED\x10\x00\x12\x0b\n\x07PRIMARY\x10\x01\x12\r\n\tSECONDARY\x10\x02\x42I\n\x13\x63om.geeksville.meshB\rChannelProtosH\x03Z!github.com/meshtastic/gomeshprotob\x06proto3')


>>>>>>> 15aae34d

_CHANNELSETTINGS = DESCRIPTOR.message_types_by_name['ChannelSettings']
_CHANNEL = DESCRIPTOR.message_types_by_name['Channel']
_CHANNEL_ROLE = _CHANNEL.enum_types_by_name['Role']
ChannelSettings = _reflection.GeneratedProtocolMessageType('ChannelSettings', (_message.Message,), {
  'DESCRIPTOR' : _CHANNELSETTINGS,
  '__module__' : 'channel_pb2'
  # @@protoc_insertion_point(class_scope:ChannelSettings)
  })
_sym_db.RegisterMessage(ChannelSettings)

Channel = _reflection.GeneratedProtocolMessageType('Channel', (_message.Message,), {
  'DESCRIPTOR' : _CHANNEL,
  '__module__' : 'channel_pb2'
  # @@protoc_insertion_point(class_scope:Channel)
  })
_sym_db.RegisterMessage(Channel)

if _descriptor._USE_C_DESCRIPTORS == False:

  DESCRIPTOR._options = None
  DESCRIPTOR._serialized_options = b'\n\023com.geeksville.meshB\rChannelProtosH\003Z!github.com/meshtastic/gomeshproto'
  _CHANNELSETTINGS._serialized_start=17
  _CHANNELSETTINGS._serialized_end=144
  _CHANNEL._serialized_start=147
  _CHANNEL._serialized_end=286
  _CHANNEL_ROLE._serialized_start=238
  _CHANNEL_ROLE._serialized_end=286
# @@protoc_insertion_point(module_scope)<|MERGE_RESOLUTION|>--- conflicted
+++ resolved
@@ -14,166 +14,9 @@
 
 
 
-<<<<<<< HEAD
-DESCRIPTOR = _descriptor.FileDescriptor(
-  name='channel.proto',
-  package='',
-  syntax='proto3',
-  serialized_options=b'\n\023com.geeksville.meshB\rChannelProtosH\003Z!github.com/meshtastic/gomeshproto',
-  serialized_pb=b'\n\rchannel.proto\"\x7f\n\x0f\x43hannelSettings\x12\x13\n\x0b\x63hannel_num\x18\t \x01(\r\x12\x0b\n\x03psk\x18\x04 \x01(\x0c\x12\x0c\n\x04name\x18\x05 \x01(\t\x12\n\n\x02id\x18\n \x01(\x07\x12\x16\n\x0euplink_enabled\x18\x10 \x01(\x08\x12\x18\n\x10\x64ownlink_enabled\x18\x11 \x01(\x08\"\x8b\x01\n\x07\x43hannel\x12\r\n\x05index\x18\x01 \x01(\x05\x12\"\n\x08settings\x18\x02 \x01(\x0b\x32\x10.ChannelSettings\x12\x1b\n\x04role\x18\x03 \x01(\x0e\x32\r.Channel.Role\"0\n\x04Role\x12\x0c\n\x08\x44ISABLED\x10\x00\x12\x0b\n\x07PRIMARY\x10\x01\x12\r\n\tSECONDARY\x10\x02\x42I\n\x13\x63om.geeksville.meshB\rChannelProtosH\x03Z!github.com/meshtastic/gomeshprotob\x06proto3'
-)
-
-
-
-_CHANNEL_ROLE = _descriptor.EnumDescriptor(
-  name='Role',
-  full_name='Channel.Role',
-  filename=None,
-  file=DESCRIPTOR,
-  values=[
-    _descriptor.EnumValueDescriptor(
-      name='DISABLED', index=0, number=0,
-      serialized_options=None,
-      type=None),
-    _descriptor.EnumValueDescriptor(
-      name='PRIMARY', index=1, number=1,
-      serialized_options=None,
-      type=None),
-    _descriptor.EnumValueDescriptor(
-      name='SECONDARY', index=2, number=2,
-      serialized_options=None,
-      type=None),
-  ],
-  containing_type=None,
-  serialized_options=None,
-  serialized_start=238,
-  serialized_end=286,
-)
-_sym_db.RegisterEnumDescriptor(_CHANNEL_ROLE)
-
-
-_CHANNELSETTINGS = _descriptor.Descriptor(
-  name='ChannelSettings',
-  full_name='ChannelSettings',
-  filename=None,
-  file=DESCRIPTOR,
-  containing_type=None,
-  fields=[
-    _descriptor.FieldDescriptor(
-      name='channel_num', full_name='ChannelSettings.channel_num', index=0,
-      number=9, type=13, cpp_type=3, label=1,
-      has_default_value=False, default_value=0,
-      message_type=None, enum_type=None, containing_type=None,
-      is_extension=False, extension_scope=None,
-      serialized_options=None, file=DESCRIPTOR),
-    _descriptor.FieldDescriptor(
-      name='psk', full_name='ChannelSettings.psk', index=1,
-      number=4, type=12, cpp_type=9, label=1,
-      has_default_value=False, default_value=b"",
-      message_type=None, enum_type=None, containing_type=None,
-      is_extension=False, extension_scope=None,
-      serialized_options=None, file=DESCRIPTOR),
-    _descriptor.FieldDescriptor(
-      name='name', full_name='ChannelSettings.name', index=2,
-      number=5, type=9, cpp_type=9, label=1,
-      has_default_value=False, default_value=b"".decode('utf-8'),
-      message_type=None, enum_type=None, containing_type=None,
-      is_extension=False, extension_scope=None,
-      serialized_options=None, file=DESCRIPTOR),
-    _descriptor.FieldDescriptor(
-      name='id', full_name='ChannelSettings.id', index=3,
-      number=10, type=7, cpp_type=3, label=1,
-      has_default_value=False, default_value=0,
-      message_type=None, enum_type=None, containing_type=None,
-      is_extension=False, extension_scope=None,
-      serialized_options=None, file=DESCRIPTOR),
-    _descriptor.FieldDescriptor(
-      name='uplink_enabled', full_name='ChannelSettings.uplink_enabled', index=4,
-      number=16, type=8, cpp_type=7, label=1,
-      has_default_value=False, default_value=False,
-      message_type=None, enum_type=None, containing_type=None,
-      is_extension=False, extension_scope=None,
-      serialized_options=None, file=DESCRIPTOR),
-    _descriptor.FieldDescriptor(
-      name='downlink_enabled', full_name='ChannelSettings.downlink_enabled', index=5,
-      number=17, type=8, cpp_type=7, label=1,
-      has_default_value=False, default_value=False,
-      message_type=None, enum_type=None, containing_type=None,
-      is_extension=False, extension_scope=None,
-      serialized_options=None, file=DESCRIPTOR),
-  ],
-  extensions=[
-  ],
-  nested_types=[],
-  enum_types=[
-  ],
-  serialized_options=None,
-  is_extendable=False,
-  syntax='proto3',
-  extension_ranges=[],
-  oneofs=[
-  ],
-  serialized_start=17,
-  serialized_end=144,
-)
-
-
-_CHANNEL = _descriptor.Descriptor(
-  name='Channel',
-  full_name='Channel',
-  filename=None,
-  file=DESCRIPTOR,
-  containing_type=None,
-  fields=[
-    _descriptor.FieldDescriptor(
-      name='index', full_name='Channel.index', index=0,
-      number=1, type=5, cpp_type=1, label=1,
-      has_default_value=False, default_value=0,
-      message_type=None, enum_type=None, containing_type=None,
-      is_extension=False, extension_scope=None,
-      serialized_options=None, file=DESCRIPTOR),
-    _descriptor.FieldDescriptor(
-      name='settings', full_name='Channel.settings', index=1,
-      number=2, type=11, cpp_type=10, label=1,
-      has_default_value=False, default_value=None,
-      message_type=None, enum_type=None, containing_type=None,
-      is_extension=False, extension_scope=None,
-      serialized_options=None, file=DESCRIPTOR),
-    _descriptor.FieldDescriptor(
-      name='role', full_name='Channel.role', index=2,
-      number=3, type=14, cpp_type=8, label=1,
-      has_default_value=False, default_value=0,
-      message_type=None, enum_type=None, containing_type=None,
-      is_extension=False, extension_scope=None,
-      serialized_options=None, file=DESCRIPTOR),
-  ],
-  extensions=[
-  ],
-  nested_types=[],
-  enum_types=[
-    _CHANNEL_ROLE,
-  ],
-  serialized_options=None,
-  is_extendable=False,
-  syntax='proto3',
-  extension_ranges=[],
-  oneofs=[
-  ],
-  serialized_start=147,
-  serialized_end=286,
-)
-
-_CHANNEL.fields_by_name['settings'].message_type = _CHANNELSETTINGS
-_CHANNEL.fields_by_name['role'].enum_type = _CHANNEL_ROLE
-_CHANNEL_ROLE.containing_type = _CHANNEL
-DESCRIPTOR.message_types_by_name['ChannelSettings'] = _CHANNELSETTINGS
-DESCRIPTOR.message_types_by_name['Channel'] = _CHANNEL
-_sym_db.RegisterFileDescriptor(DESCRIPTOR)
-=======
 DESCRIPTOR = _descriptor_pool.Default().AddSerializedFile(b'\n\rchannel.proto\"\x7f\n\x0f\x43hannelSettings\x12\x13\n\x0b\x63hannel_num\x18\t \x01(\r\x12\x0b\n\x03psk\x18\x04 \x01(\x0c\x12\x0c\n\x04name\x18\x05 \x01(\t\x12\n\n\x02id\x18\n \x01(\x07\x12\x16\n\x0euplink_enabled\x18\x10 \x01(\x08\x12\x18\n\x10\x64ownlink_enabled\x18\x11 \x01(\x08\"\x8b\x01\n\x07\x43hannel\x12\r\n\x05index\x18\x01 \x01(\x05\x12\"\n\x08settings\x18\x02 \x01(\x0b\x32\x10.ChannelSettings\x12\x1b\n\x04role\x18\x03 \x01(\x0e\x32\r.Channel.Role\"0\n\x04Role\x12\x0c\n\x08\x44ISABLED\x10\x00\x12\x0b\n\x07PRIMARY\x10\x01\x12\r\n\tSECONDARY\x10\x02\x42I\n\x13\x63om.geeksville.meshB\rChannelProtosH\x03Z!github.com/meshtastic/gomeshprotob\x06proto3')
 
 
->>>>>>> 15aae34d
 
 _CHANNELSETTINGS = DESCRIPTOR.message_types_by_name['ChannelSettings']
 _CHANNEL = DESCRIPTOR.message_types_by_name['Channel']
